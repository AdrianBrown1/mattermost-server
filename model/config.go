--- conflicted
+++ resolved
@@ -2451,41 +2451,6 @@
 type ConfigFunc func() *Config
 
 type Config struct {
-<<<<<<< HEAD
-	ServiceSettings       ServiceSettings
-	TeamSettings          TeamSettings
-	ClientRequirements    ClientRequirements
-	SqlSettings           SqlSettings
-	LogSettings           LogSettings
-	PasswordSettings      PasswordSettings
-	FileSettings          FileSettings
-	EmailSettings         EmailSettings
-	RateLimitSettings     RateLimitSettings
-	PrivacySettings       PrivacySettings
-	SupportSettings       SupportSettings
-	AnnouncementSettings  AnnouncementSettings
-	ThemeSettings         ThemeSettings
-	GitLabSettings        SSOSettings
-	GoogleSettings        SSOSettings
-	Office365Settings     SSOSettings
-	LdapSettings          LdapSettings
-	ComplianceSettings    ComplianceSettings
-	LocalizationSettings  LocalizationSettings
-	SamlSettings          SamlSettings
-	NativeAppSettings     NativeAppSettings
-	ClusterSettings       ClusterSettings
-	MetricsSettings       MetricsSettings
-	AnalyticsSettings     AnalyticsSettings
-	WebrtcSettings        WebrtcSettings
-	ElasticsearchSettings ElasticsearchSettings
-	BleveSettings         BleveSettings
-	DataRetentionSettings DataRetentionSettings
-	MessageExportSettings MessageExportSettings
-	JobSettings           JobSettings
-	PluginSettings        PluginSettings
-	DisplaySettings       DisplaySettings
-	TimezoneSettings      TimezoneSettings
-=======
 	ServiceSettings         ServiceSettings
 	TeamSettings            TeamSettings
 	ClientRequirements      ClientRequirements
@@ -2513,6 +2478,7 @@
 	ExperimentalSettings    ExperimentalSettings
 	AnalyticsSettings       AnalyticsSettings
 	ElasticsearchSettings   ElasticsearchSettings
+	BleveSettings           BleveSettings
 	DataRetentionSettings   DataRetentionSettings
 	MessageExportSettings   MessageExportSettings
 	JobSettings             JobSettings
@@ -2520,7 +2486,6 @@
 	DisplaySettings         DisplaySettings
 	GuestAccountsSettings   GuestAccountsSettings
 	ImageProxySettings      ImageProxySettings
->>>>>>> 3f072159
 }
 
 func (o *Config) Clone() *Config {
