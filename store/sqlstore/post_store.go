// Copyright (c) 2015-present Mattermost, Inc. All Rights Reserved.
// See License.txt for license information.

package sqlstore

import (
	"fmt"
	"net/http"
	"regexp"
	"strconv"
	"strings"
	"sync"

	"github.com/mattermost/mattermost-server/einterfaces"
	"github.com/mattermost/mattermost-server/mlog"
	"github.com/mattermost/mattermost-server/model"
	"github.com/mattermost/mattermost-server/store"
	"github.com/mattermost/mattermost-server/utils"
)

type SqlPostStore struct {
	SqlStore
	metrics           einterfaces.MetricsInterface
	lastPostTimeCache *utils.Cache
	lastPostsCache    *utils.Cache
	maxPostSizeOnce   sync.Once
	maxPostSizeCached int
}

const (
	LAST_POST_TIME_CACHE_SIZE = 25000
	LAST_POST_TIME_CACHE_SEC  = 900 // 15 minutes

	LAST_POSTS_CACHE_SIZE = 1000
	LAST_POSTS_CACHE_SEC  = 900 // 15 minutes
)

func (s *SqlPostStore) ClearCaches() {
	s.lastPostTimeCache.Purge()
	s.lastPostsCache.Purge()

	if s.metrics != nil {
		s.metrics.IncrementMemCacheInvalidationCounter("Last Post Time - Purge")
		s.metrics.IncrementMemCacheInvalidationCounter("Last Posts Cache - Purge")
	}
}

func NewSqlPostStore(sqlStore SqlStore, metrics einterfaces.MetricsInterface) store.PostStore {
	s := &SqlPostStore{
		SqlStore:          sqlStore,
		metrics:           metrics,
		lastPostTimeCache: utils.NewLru(LAST_POST_TIME_CACHE_SIZE),
		lastPostsCache:    utils.NewLru(LAST_POSTS_CACHE_SIZE),
		maxPostSizeCached: model.POST_MESSAGE_MAX_RUNES_V1,
	}

	for _, db := range sqlStore.GetAllConns() {
		table := db.AddTableWithName(model.Post{}, "Posts").SetKeys(false, "Id")
		table.ColMap("Id").SetMaxSize(26)
		table.ColMap("UserId").SetMaxSize(26)
		table.ColMap("ChannelId").SetMaxSize(26)
		table.ColMap("RootId").SetMaxSize(26)
		table.ColMap("ParentId").SetMaxSize(26)
		table.ColMap("OriginalId").SetMaxSize(26)
		table.ColMap("Message").SetMaxSize(model.POST_MESSAGE_MAX_BYTES_V2)
		table.ColMap("Type").SetMaxSize(26)
		table.ColMap("Hashtags").SetMaxSize(1000)
		table.ColMap("Props").SetMaxSize(8000)
		table.ColMap("Filenames").SetMaxSize(model.POST_FILENAMES_MAX_RUNES)
		table.ColMap("FileIds").SetMaxSize(150)
	}

	return s
}

func (s *SqlPostStore) CreateIndexesIfNotExists() {
	s.CreateIndexIfNotExists("idx_posts_update_at", "Posts", "UpdateAt")
	s.CreateIndexIfNotExists("idx_posts_create_at", "Posts", "CreateAt")
	s.CreateIndexIfNotExists("idx_posts_delete_at", "Posts", "DeleteAt")
	s.CreateIndexIfNotExists("idx_posts_channel_id", "Posts", "ChannelId")
	s.CreateIndexIfNotExists("idx_posts_root_id", "Posts", "RootId")
	s.CreateIndexIfNotExists("idx_posts_user_id", "Posts", "UserId")
	s.CreateIndexIfNotExists("idx_posts_is_pinned", "Posts", "IsPinned")

	s.CreateCompositeIndexIfNotExists("idx_posts_channel_id_update_at", "Posts", []string{"ChannelId", "UpdateAt"})
	s.CreateCompositeIndexIfNotExists("idx_posts_channel_id_delete_at_create_at", "Posts", []string{"ChannelId", "DeleteAt", "CreateAt"})

	s.CreateFullTextIndexIfNotExists("idx_posts_message_txt", "Posts", "Message")
	s.CreateFullTextIndexIfNotExists("idx_posts_hashtags_txt", "Posts", "Hashtags")
}

func (s *SqlPostStore) Save(post *model.Post) store.StoreChannel {
	return store.Do(func(result *store.StoreResult) {
		if len(post.Id) > 0 {
			result.Err = model.NewAppError("SqlPostStore.Save", "store.sql_post.save.existing.app_error", nil, "id="+post.Id, http.StatusBadRequest)
			return
		}

		var maxPostSize int
		if result := <-s.GetMaxPostSize(); result.Err != nil {
			result.Err = model.NewAppError("SqlPostStore.Save", "store.sql_post.save.app_error", nil, "id="+post.Id+", "+result.Err.Error(), http.StatusInternalServerError)
			return
		} else {
			maxPostSize = result.Data.(int)
		}

		post.PreSave()
		if result.Err = post.IsValid(maxPostSize); result.Err != nil {
			return
		}

		if err := s.GetMaster().Insert(post); err != nil {
			result.Err = model.NewAppError("SqlPostStore.Save", "store.sql_post.save.app_error", nil, "id="+post.Id+", "+err.Error(), http.StatusInternalServerError)
		} else {
			time := post.UpdateAt

			if post.Type != model.POST_JOIN_LEAVE && post.Type != model.POST_ADD_REMOVE &&
				post.Type != model.POST_JOIN_CHANNEL && post.Type != model.POST_LEAVE_CHANNEL &&
				post.Type != model.POST_JOIN_TEAM && post.Type != model.POST_LEAVE_TEAM &&
				post.Type != model.POST_ADD_TO_CHANNEL && post.Type != model.POST_REMOVE_FROM_CHANNEL {
				s.GetMaster().Exec("UPDATE Channels SET LastPostAt = :LastPostAt, TotalMsgCount = TotalMsgCount + 1 WHERE Id = :ChannelId", map[string]interface{}{"LastPostAt": time, "ChannelId": post.ChannelId})
			} else {
				// don't update TotalMsgCount for unimportant messages so that the channel isn't marked as unread
				s.GetMaster().Exec("UPDATE Channels SET LastPostAt = :LastPostAt WHERE Id = :ChannelId", map[string]interface{}{"LastPostAt": time, "ChannelId": post.ChannelId})
			}

			if len(post.RootId) > 0 {
				s.GetMaster().Exec("UPDATE Posts SET UpdateAt = :UpdateAt WHERE Id = :RootId", map[string]interface{}{"UpdateAt": time, "RootId": post.RootId})
			}

			result.Data = post
		}
	})
}

func (s *SqlPostStore) Update(newPost *model.Post, oldPost *model.Post) store.StoreChannel {
	return store.Do(func(result *store.StoreResult) {
		newPost.UpdateAt = model.GetMillis()
		newPost.PreCommit()

		oldPost.DeleteAt = newPost.UpdateAt
		oldPost.UpdateAt = newPost.UpdateAt
		oldPost.OriginalId = oldPost.Id
		oldPost.Id = model.NewId()
		oldPost.PreCommit()

		var maxPostSize int
		if result := <-s.GetMaxPostSize(); result.Err != nil {
			result.Err = model.NewAppError("SqlPostStore.Save", "store.sql_post.update.app_error", nil, "id="+newPost.Id+", "+result.Err.Error(), http.StatusInternalServerError)
			return
		} else {
			maxPostSize = result.Data.(int)
		}

		if result.Err = newPost.IsValid(maxPostSize); result.Err != nil {
			return
		}

		if _, err := s.GetMaster().Update(newPost); err != nil {
			result.Err = model.NewAppError("SqlPostStore.Update", "store.sql_post.update.app_error", nil, "id="+newPost.Id+", "+err.Error(), http.StatusInternalServerError)
		} else {
			time := model.GetMillis()
			s.GetMaster().Exec("UPDATE Channels SET LastPostAt = :LastPostAt  WHERE Id = :ChannelId", map[string]interface{}{"LastPostAt": time, "ChannelId": newPost.ChannelId})

			if len(newPost.RootId) > 0 {
				s.GetMaster().Exec("UPDATE Posts SET UpdateAt = :UpdateAt WHERE Id = :RootId", map[string]interface{}{"UpdateAt": time, "RootId": newPost.RootId})
			}

			// mark the old post as deleted
			s.GetMaster().Insert(oldPost)

			result.Data = newPost
		}
	})
}

func (s *SqlPostStore) Overwrite(post *model.Post) store.StoreChannel {
	return store.Do(func(result *store.StoreResult) {
		post.UpdateAt = model.GetMillis()

		var maxPostSize int
		if result := <-s.GetMaxPostSize(); result.Err != nil {
			result.Err = model.NewAppError("SqlPostStore.Save", "store.sql_post.overwrite.app_error", nil, "id="+post.Id+", "+result.Err.Error(), http.StatusInternalServerError)
			return
		} else {
			maxPostSize = result.Data.(int)
		}

		if result.Err = post.IsValid(maxPostSize); result.Err != nil {
			return
		}

		if _, err := s.GetMaster().Update(post); err != nil {
			result.Err = model.NewAppError("SqlPostStore.Overwrite", "store.sql_post.overwrite.app_error", nil, "id="+post.Id+", "+err.Error(), http.StatusInternalServerError)
		} else {
			result.Data = post
		}
	})
}

func (s *SqlPostStore) GetFlaggedPosts(userId string, offset int, limit int) store.StoreChannel {
	return store.Do(func(result *store.StoreResult) {
		pl := model.NewPostList()

		var posts []*model.Post
		if _, err := s.GetReplica().Select(&posts, "SELECT * FROM Posts WHERE Id IN (SELECT Name FROM Preferences WHERE UserId = :UserId AND Category = :Category) AND DeleteAt = 0 ORDER BY CreateAt DESC LIMIT :Limit OFFSET :Offset", map[string]interface{}{"UserId": userId, "Category": model.PREFERENCE_CATEGORY_FLAGGED_POST, "Offset": offset, "Limit": limit}); err != nil {
			result.Err = model.NewAppError("SqlPostStore.GetFlaggedPosts", "store.sql_post.get_flagged_posts.app_error", nil, err.Error(), http.StatusInternalServerError)
		} else {
			for _, post := range posts {
				pl.AddPost(post)
				pl.AddOrder(post.Id)
			}
		}

		result.Data = pl
	})
}

func (s *SqlPostStore) GetFlaggedPostsForTeam(userId, teamId string, offset int, limit int) store.StoreChannel {
	return store.Do(func(result *store.StoreResult) {
		pl := model.NewPostList()

		var posts []*model.Post

		query := `
            SELECT
                A.*
            FROM
                (SELECT
                    *
                FROM
                    Posts
                WHERE
                    Id
                IN
                    (SELECT
                        Name
                    FROM
                        Preferences
                    WHERE
                        UserId = :UserId
                        AND Category = :Category)
                        AND DeleteAt = 0
                ) as A
            INNER JOIN Channels as B
                ON B.Id = A.ChannelId
            WHERE B.TeamId = :TeamId OR B.TeamId = ''
            ORDER BY CreateAt DESC
            LIMIT :Limit OFFSET :Offset`

		if _, err := s.GetReplica().Select(&posts, query, map[string]interface{}{"UserId": userId, "Category": model.PREFERENCE_CATEGORY_FLAGGED_POST, "Offset": offset, "Limit": limit, "TeamId": teamId}); err != nil {
			result.Err = model.NewAppError("SqlPostStore.GetFlaggedPostsForTeam", "store.sql_post.get_flagged_posts.app_error", nil, err.Error(), http.StatusInternalServerError)
		} else {
			for _, post := range posts {
				pl.AddPost(post)
				pl.AddOrder(post.Id)
			}
		}

		result.Data = pl
	})
}

func (s *SqlPostStore) GetFlaggedPostsForChannel(userId, channelId string, offset int, limit int) store.StoreChannel {
	return store.Do(func(result *store.StoreResult) {
		pl := model.NewPostList()

		var posts []*model.Post
		query := `
			SELECT 
				* 
			FROM Posts 
			WHERE 
				Id IN (SELECT Name FROM Preferences WHERE UserId = :UserId AND Category = :Category) 
				AND ChannelId = :ChannelId
				AND DeleteAt = 0 
			ORDER BY CreateAt DESC 
			LIMIT :Limit OFFSET :Offset`

		if _, err := s.GetReplica().Select(&posts, query, map[string]interface{}{"UserId": userId, "Category": model.PREFERENCE_CATEGORY_FLAGGED_POST, "ChannelId": channelId, "Offset": offset, "Limit": limit}); err != nil {
			result.Err = model.NewAppError("SqlPostStore.GetFlaggedPostsForChannel", "store.sql_post.get_flagged_posts.app_error", nil, err.Error(), http.StatusInternalServerError)
		} else {
			for _, post := range posts {
				pl.AddPost(post)
				pl.AddOrder(post.Id)
			}
		}

		result.Data = pl
	})
}

func (s *SqlPostStore) Get(id string) store.StoreChannel {
	return store.Do(func(result *store.StoreResult) {
		pl := model.NewPostList()

		if len(id) == 0 {
			result.Err = model.NewAppError("SqlPostStore.GetPost", "store.sql_post.get.app_error", nil, "id="+id, http.StatusBadRequest)
			return
		}

		var post model.Post
		err := s.GetReplica().SelectOne(&post, "SELECT * FROM Posts WHERE Id = :Id AND DeleteAt = 0", map[string]interface{}{"Id": id})
		if err != nil {
			result.Err = model.NewAppError("SqlPostStore.GetPost", "store.sql_post.get.app_error", nil, "id="+id+err.Error(), http.StatusNotFound)
			return
		}

		pl.AddPost(&post)
		pl.AddOrder(id)

		rootId := post.RootId

		if rootId == "" {
			rootId = post.Id
		}

		if len(rootId) == 0 {
			result.Err = model.NewAppError("SqlPostStore.GetPost", "store.sql_post.get.app_error", nil, "root_id="+rootId, http.StatusInternalServerError)
			return
		}

		var posts []*model.Post
		_, err = s.GetReplica().Select(&posts, "SELECT * FROM Posts WHERE (Id = :Id OR RootId = :RootId) AND DeleteAt = 0", map[string]interface{}{"Id": rootId, "RootId": rootId})
		if err != nil {
			result.Err = model.NewAppError("SqlPostStore.GetPost", "store.sql_post.get.app_error", nil, "root_id="+rootId+err.Error(), http.StatusInternalServerError)
			return
		} else {
			for _, p := range posts {
				pl.AddPost(p)
			}
		}

		result.Data = pl
	})
}

func (s *SqlPostStore) GetSingle(id string) store.StoreChannel {
	return store.Do(func(result *store.StoreResult) {
		var post model.Post
		err := s.GetReplica().SelectOne(&post, "SELECT * FROM Posts WHERE Id = :Id AND DeleteAt = 0", map[string]interface{}{"Id": id})
		if err != nil {
			result.Err = model.NewAppError("SqlPostStore.GetSingle", "store.sql_post.get.app_error", nil, "id="+id+err.Error(), http.StatusNotFound)
		}

		result.Data = &post
	})
}

type etagPosts struct {
	Id       string
	UpdateAt int64
}

func (s *SqlPostStore) InvalidateLastPostTimeCache(channelId string) {
	s.lastPostTimeCache.Remove(channelId)

	// Keys are "{channelid}{limit}" and caching only occurs on limits of 30 and 60
	s.lastPostsCache.Remove(channelId + "30")
	s.lastPostsCache.Remove(channelId + "60")

	if s.metrics != nil {
		s.metrics.IncrementMemCacheInvalidationCounter("Last Post Time - Remove by Channel Id")
		s.metrics.IncrementMemCacheInvalidationCounter("Last Posts Cache - Remove by Channel Id")
	}
}

func (s *SqlPostStore) GetEtag(channelId string, allowFromCache bool) store.StoreChannel {
	return store.Do(func(result *store.StoreResult) {
		if allowFromCache {
			if cacheItem, ok := s.lastPostTimeCache.Get(channelId); ok {
				if s.metrics != nil {
					s.metrics.IncrementMemCacheHitCounter("Last Post Time")
				}
				result.Data = fmt.Sprintf("%v.%v", model.CurrentVersion, cacheItem.(int64))
				return
			} else {
				if s.metrics != nil {
					s.metrics.IncrementMemCacheMissCounter("Last Post Time")
				}
			}
		} else {
			if s.metrics != nil {
				s.metrics.IncrementMemCacheMissCounter("Last Post Time")
			}
		}

		var et etagPosts
		err := s.GetReplica().SelectOne(&et, "SELECT Id, UpdateAt FROM Posts WHERE ChannelId = :ChannelId ORDER BY UpdateAt DESC LIMIT 1", map[string]interface{}{"ChannelId": channelId})
		if err != nil {
			result.Data = fmt.Sprintf("%v.%v", model.CurrentVersion, model.GetMillis())
		} else {
			result.Data = fmt.Sprintf("%v.%v", model.CurrentVersion, et.UpdateAt)
		}

		s.lastPostTimeCache.AddWithExpiresInSecs(channelId, et.UpdateAt, LAST_POST_TIME_CACHE_SEC)
	})
}

func (s *SqlPostStore) Delete(postId string, time int64, deleteByID string) store.StoreChannel {
	return store.Do(func(result *store.StoreResult) {

		appErr := func(errMsg string) *model.AppError {
			return model.NewAppError("SqlPostStore.Delete", "store.sql_post.delete.app_error", nil, "id="+postId+", err="+errMsg, http.StatusInternalServerError)
		}

		var post model.Post
		err := s.GetReplica().SelectOne(&post, "SELECT * FROM Posts WHERE Id = :Id AND DeleteAt = 0", map[string]interface{}{"Id": postId})
		if err != nil {
			result.Err = appErr(err.Error())
		}

		post.Props[model.POST_PROPS_DELETE_BY] = deleteByID

		_, err = s.GetMaster().Exec("UPDATE Posts SET DeleteAt = :DeleteAt, UpdateAt = :UpdateAt, Props = :Props WHERE Id = :Id OR RootId = :RootId", map[string]interface{}{"DeleteAt": time, "UpdateAt": time, "Id": postId, "RootId": postId, "Props": model.StringInterfaceToJson(post.Props)})
		if err != nil {
			result.Err = appErr(err.Error())
		}
	})
}

func (s *SqlPostStore) permanentDelete(postId string) store.StoreChannel {
	return store.Do(func(result *store.StoreResult) {
		_, err := s.GetMaster().Exec("DELETE FROM Posts WHERE Id = :Id OR RootId = :RootId", map[string]interface{}{"Id": postId, "RootId": postId})
		if err != nil {
			result.Err = model.NewAppError("SqlPostStore.Delete", "store.sql_post.permanent_delete.app_error", nil, "id="+postId+", err="+err.Error(), http.StatusInternalServerError)
		}
	})
}

func (s *SqlPostStore) permanentDeleteAllCommentByUser(userId string) store.StoreChannel {
	return store.Do(func(result *store.StoreResult) {
		_, err := s.GetMaster().Exec("DELETE FROM Posts WHERE UserId = :UserId AND RootId != ''", map[string]interface{}{"UserId": userId})
		if err != nil {
			result.Err = model.NewAppError("SqlPostStore.permanentDeleteAllCommentByUser", "store.sql_post.permanent_delete_all_comments_by_user.app_error", nil, "userId="+userId+", err="+err.Error(), http.StatusInternalServerError)
		}
	})
}

func (s *SqlPostStore) PermanentDeleteByUser(userId string) store.StoreChannel {
	return store.Do(func(result *store.StoreResult) {
		// First attempt to delete all the comments for a user
		if r := <-s.permanentDeleteAllCommentByUser(userId); r.Err != nil {
			result.Err = r.Err
			return
		}

		// Now attempt to delete all the root posts for a user.  This will also
		// delete all the comments for each post.
		found := true
		count := 0

		for found {
			var ids []string
			_, err := s.GetMaster().Select(&ids, "SELECT Id FROM Posts WHERE UserId = :UserId LIMIT 1000", map[string]interface{}{"UserId": userId})
			if err != nil {
				result.Err = model.NewAppError("SqlPostStore.PermanentDeleteByUser.select", "store.sql_post.permanent_delete_by_user.app_error", nil, "userId="+userId+", err="+err.Error(), http.StatusInternalServerError)
				return
			} else {
				found = false
				for _, id := range ids {
					found = true
					if r := <-s.permanentDelete(id); r.Err != nil {
						result.Err = r.Err
						return
					}
				}
			}

			// This is a fail safe, give up if more than 10K messages
			count = count + 1
			if count >= 10 {
				result.Err = model.NewAppError("SqlPostStore.PermanentDeleteByUser.toolarge", "store.sql_post.permanent_delete_by_user.too_many.app_error", nil, "userId="+userId, http.StatusInternalServerError)
				return
			}
		}
	})
}

func (s *SqlPostStore) PermanentDeleteByChannel(channelId string) store.StoreChannel {
	return store.Do(func(result *store.StoreResult) {
		if _, err := s.GetMaster().Exec("DELETE FROM Posts WHERE ChannelId = :ChannelId", map[string]interface{}{"ChannelId": channelId}); err != nil {
			result.Err = model.NewAppError("SqlPostStore.PermanentDeleteByChannel", "store.sql_post.permanent_delete_by_channel.app_error", nil, "channel_id="+channelId+", "+err.Error(), http.StatusInternalServerError)
		}
	})
}

func (s *SqlPostStore) GetPosts(channelId string, offset int, limit int, allowFromCache bool) store.StoreChannel {
	return store.Do(func(result *store.StoreResult) {
		if limit > 1000 {
			result.Err = model.NewAppError("SqlPostStore.GetLinearPosts", "store.sql_post.get_posts.app_error", nil, "channelId="+channelId, http.StatusBadRequest)
			return
		}

		// Caching only occurs on limits of 30 and 60, the common limits requested by MM clients
		if allowFromCache && offset == 0 && (limit == 60 || limit == 30) {
			if cacheItem, ok := s.lastPostsCache.Get(fmt.Sprintf("%s%v", channelId, limit)); ok {
				if s.metrics != nil {
					s.metrics.IncrementMemCacheHitCounter("Last Posts Cache")
				}

				result.Data = cacheItem.(*model.PostList)
				return
			} else {
				if s.metrics != nil {
					s.metrics.IncrementMemCacheMissCounter("Last Posts Cache")
				}
			}
		} else {
			if s.metrics != nil {
				s.metrics.IncrementMemCacheMissCounter("Last Posts Cache")
			}
		}

		rpc := s.getRootPosts(channelId, offset, limit)
		cpc := s.getParentsPosts(channelId, offset, limit)

		if rpr := <-rpc; rpr.Err != nil {
			result.Err = rpr.Err
		} else if cpr := <-cpc; cpr.Err != nil {
			result.Err = cpr.Err
		} else {
			posts := rpr.Data.([]*model.Post)
			parents := cpr.Data.([]*model.Post)

			list := model.NewPostList()

			for _, p := range posts {
				list.AddPost(p)
				list.AddOrder(p.Id)
			}

			for _, p := range parents {
				list.AddPost(p)
			}

			list.MakeNonNil()

			// Caching only occurs on limits of 30 and 60, the common limits requested by MM clients
			if offset == 0 && (limit == 60 || limit == 30) {
				s.lastPostsCache.AddWithExpiresInSecs(fmt.Sprintf("%s%v", channelId, limit), list, LAST_POSTS_CACHE_SEC)
			}

			result.Data = list
		}
	})
}

func (s *SqlPostStore) GetPostsSince(channelId string, time int64, limit int, allowFromCache bool) store.StoreChannel {
	return store.Do(func(result *store.StoreResult) {
		if allowFromCache {
			// If the last post in the channel's time is less than or equal to the time we are getting posts since,
			// we can safely return no posts.
			if cacheItem, ok := s.lastPostTimeCache.Get(channelId); ok && cacheItem.(int64) <= time {
				if s.metrics != nil {
					s.metrics.IncrementMemCacheHitCounter("Last Post Time")
				}
				list := model.NewPostList()
				result.Data = list
				return
			} else {
				if s.metrics != nil {
					s.metrics.IncrementMemCacheMissCounter("Last Post Time")
				}
			}
		} else {
			if s.metrics != nil {
				s.metrics.IncrementMemCacheMissCounter("Last Post Time")
			}
		}

		var posts []*model.Post
		_, err := s.GetReplica().Select(&posts,
			`(SELECT
			    *
			FROM
			    Posts
			WHERE
			    (UpdateAt > :Time
			        AND ChannelId = :ChannelId)
			LIMIT :Limit)
			UNION
			(SELECT
			    *
			FROM
			    Posts
			WHERE
			    Id
			IN
			    (SELECT * FROM (SELECT
			        RootId
			    FROM
			        Posts
			    WHERE
			        UpdateAt > :Time
			            AND ChannelId = :ChannelId
			    LIMIT :Limit) temp_tab))
			ORDER BY CreateAt DESC`,
			map[string]interface{}{"ChannelId": channelId, "Time": time, "Limit": limit})

		if err != nil {
			result.Err = model.NewAppError("SqlPostStore.GetPostsSince", "store.sql_post.get_posts_since.app_error", nil, "channelId="+channelId+err.Error(), http.StatusInternalServerError)
		} else {

			list := model.NewPostList()

			var latestUpdate int64 = 0

			for _, p := range posts {
				list.AddPost(p)
				if p.UpdateAt > time {
					list.AddOrder(p.Id)
				}
				if latestUpdate < p.UpdateAt {
					latestUpdate = p.UpdateAt
				}
			}

			s.lastPostTimeCache.AddWithExpiresInSecs(channelId, latestUpdate, LAST_POST_TIME_CACHE_SEC)

			result.Data = list
		}
	})
}

func (s *SqlPostStore) GetPostsBefore(channelId string, postId string, numPosts int, offset int) store.StoreChannel {
	return s.getPostsAround(channelId, postId, numPosts, offset, true)
}

func (s *SqlPostStore) GetPostsAfter(channelId string, postId string, numPosts int, offset int) store.StoreChannel {
	return s.getPostsAround(channelId, postId, numPosts, offset, false)
}

func (s *SqlPostStore) getPostsAround(channelId string, postId string, numPosts int, offset int, before bool) store.StoreChannel {
	return store.Do(func(result *store.StoreResult) {
		var direction string
		var sort string
		if before {
			direction = "<"
			sort = "DESC"
		} else {
			direction = ">"
			sort = "ASC"
		}

		var posts []*model.Post
		var parents []*model.Post
		_, err1 := s.GetReplica().Select(&posts,
			`(SELECT
			    *
			FROM
			    Posts
			WHERE
				(CreateAt `+direction+` (SELECT CreateAt FROM Posts WHERE Id = :PostId)
			        AND ChannelId = :ChannelId
					AND DeleteAt = 0)
			ORDER BY CreateAt `+sort+`
			LIMIT :NumPosts
			OFFSET :Offset)`,
			map[string]interface{}{"ChannelId": channelId, "PostId": postId, "NumPosts": numPosts, "Offset": offset})
		_, err2 := s.GetReplica().Select(&parents,
			`(SELECT
			    *
			FROM
			    Posts
			WHERE
			    Id
			IN
			    (SELECT * FROM (SELECT
			        RootId
			    FROM
			        Posts
			    WHERE
					(CreateAt `+direction+` (SELECT CreateAt FROM Posts WHERE Id = :PostId)
						AND ChannelId = :ChannelId
						AND DeleteAt = 0)
					ORDER BY CreateAt `+sort+`
					LIMIT :NumPosts
					OFFSET :Offset)
			    temp_tab))
			ORDER BY CreateAt DESC`,
			map[string]interface{}{"ChannelId": channelId, "PostId": postId, "NumPosts": numPosts, "Offset": offset})

		if err1 != nil {
			result.Err = model.NewAppError("SqlPostStore.GetPostContext", "store.sql_post.get_posts_around.get.app_error", nil, "channelId="+channelId+err1.Error(), http.StatusInternalServerError)
		} else if err2 != nil {
			result.Err = model.NewAppError("SqlPostStore.GetPostContext", "store.sql_post.get_posts_around.get_parent.app_error", nil, "channelId="+channelId+err2.Error(), http.StatusInternalServerError)
		} else {

			list := model.NewPostList()

			// We need to flip the order if we selected backwards
			if before {
				for _, p := range posts {
					list.AddPost(p)
					list.AddOrder(p.Id)
				}
			} else {
				l := len(posts)
				for i := range posts {
					list.AddPost(posts[l-i-1])
					list.AddOrder(posts[l-i-1].Id)
				}
			}

			for _, p := range parents {
				list.AddPost(p)
			}

			result.Data = list
		}
	})
}

func (s *SqlPostStore) getRootPosts(channelId string, offset int, limit int) store.StoreChannel {
	return store.Do(func(result *store.StoreResult) {
		var posts []*model.Post
		_, err := s.GetReplica().Select(&posts, "SELECT * FROM Posts WHERE ChannelId = :ChannelId AND DeleteAt = 0 ORDER BY CreateAt DESC LIMIT :Limit OFFSET :Offset", map[string]interface{}{"ChannelId": channelId, "Offset": offset, "Limit": limit})
		if err != nil {
			result.Err = model.NewAppError("SqlPostStore.GetLinearPosts", "store.sql_post.get_root_posts.app_error", nil, "channelId="+channelId+err.Error(), http.StatusInternalServerError)
		} else {
			result.Data = posts
		}
	})
}

func (s *SqlPostStore) getParentsPosts(channelId string, offset int, limit int) store.StoreChannel {
	return store.Do(func(result *store.StoreResult) {
		var posts []*model.Post
		_, err := s.GetReplica().Select(&posts,
			`SELECT
			    q2.*
			FROM
			    Posts q2
			        INNER JOIN
			    (SELECT DISTINCT
			        q3.RootId
			    FROM
			        (SELECT
			        RootId
			    FROM
			        Posts
			    WHERE
			        ChannelId = :ChannelId1
			            AND DeleteAt = 0
			    ORDER BY CreateAt DESC
			    LIMIT :Limit OFFSET :Offset) q3
			    WHERE q3.RootId != '') q1
			    ON q1.RootId = q2.Id OR q1.RootId = q2.RootId
			WHERE
			    ChannelId = :ChannelId2
			        AND DeleteAt = 0
			ORDER BY CreateAt`,
			map[string]interface{}{"ChannelId1": channelId, "Offset": offset, "Limit": limit, "ChannelId2": channelId})
		if err != nil {
			result.Err = model.NewAppError("SqlPostStore.GetLinearPosts", "store.sql_post.get_parents_posts.app_error", nil, "channelId="+channelId+" err="+err.Error(), http.StatusInternalServerError)
		} else {
			result.Data = posts
		}
	})
}

var specialSearchChar = []string{
	"<",
	">",
	"+",
	"-",
	"(",
	")",
	"~",
	"@",
	":",
}

func (s *SqlPostStore) Search(teamId string, userId string, params *model.SearchParams) store.StoreChannel {
	return store.Do(func(result *store.StoreResult) {
		queryParams := map[string]interface{}{
			"TeamId": teamId,
			"UserId": userId,
		}

		termMap := map[string]bool{}
		terms := params.Terms

		if terms == "" && len(params.InChannels) == 0 && len(params.FromUsers) == 0 && len(params.OnDate) == 0 && len(params.AfterDate) == 0 && len(params.BeforeDate) == 0 {
			result.Data = []*model.Post{}
			return
		}

		searchType := "Message"
		if params.IsHashtag {
			searchType = "Hashtags"
			for _, term := range strings.Split(terms, " ") {
				termMap[strings.ToUpper(term)] = true
			}
		}

		// these chars have special meaning and can be treated as spaces
		for _, c := range specialSearchChar {
			terms = strings.Replace(terms, c, " ", -1)
		}

		var posts []*model.Post

		deletedQueryPart := "AND DeleteAt = 0"
		if params.IncludeDeletedChannels {
			deletedQueryPart = ""
		}

		searchQuery := `
			SELECT
				*
			FROM
				Posts
			WHERE
				DeleteAt = 0
				AND Type NOT LIKE '` + model.POST_SYSTEM_MESSAGE_PREFIX + `%'
				POST_FILTER
				AND ChannelId IN (
					SELECT
						Id
					FROM
						Channels,
						ChannelMembers
					WHERE
						Id = ChannelId
							AND (TeamId = :TeamId OR TeamId = '')
							AND UserId = :UserId
							` + deletedQueryPart + `
							CHANNEL_FILTER)
				CREATEDATE_CLAUSE							
				SEARCH_CLAUSE
				ORDER BY CreateAt DESC
			LIMIT 100`

		if len(params.InChannels) > 1 {
			inClause := ":InChannel0"
			queryParams["InChannel0"] = params.InChannels[0]

			for i := 1; i < len(params.InChannels); i++ {
				paramName := "InChannel" + strconv.FormatInt(int64(i), 10)
				inClause += ", :" + paramName
				queryParams[paramName] = params.InChannels[i]
			}

			searchQuery = strings.Replace(searchQuery, "CHANNEL_FILTER", "AND Name IN ("+inClause+")", 1)
		} else if len(params.InChannels) == 1 {
			queryParams["InChannel"] = params.InChannels[0]
			searchQuery = strings.Replace(searchQuery, "CHANNEL_FILTER", "AND Name = :InChannel", 1)
		} else {
			searchQuery = strings.Replace(searchQuery, "CHANNEL_FILTER", "", 1)
		}

		if len(params.FromUsers) > 1 {
			inClause := ":FromUser0"
			queryParams["FromUser0"] = params.FromUsers[0]

			for i := 1; i < len(params.FromUsers); i++ {
				paramName := "FromUser" + strconv.FormatInt(int64(i), 10)
				inClause += ", :" + paramName
				queryParams[paramName] = params.FromUsers[i]
			}

			searchQuery = strings.Replace(searchQuery, "POST_FILTER", `
				AND UserId IN (
					SELECT
						Id
					FROM
						Users,
						TeamMembers
					WHERE
						TeamMembers.TeamId = :TeamId
						AND Users.Id = TeamMembers.UserId
						AND Username IN (`+inClause+`))`, 1)
		} else if len(params.FromUsers) == 1 {
			queryParams["FromUser"] = params.FromUsers[0]
			searchQuery = strings.Replace(searchQuery, "POST_FILTER", `
				AND UserId IN (
					SELECT
						Id
					FROM
						Users,
						TeamMembers
					WHERE
						TeamMembers.TeamId = :TeamId
						AND Users.Id = TeamMembers.UserId
						AND Username = :FromUser)`, 1)
		} else {
			searchQuery = strings.Replace(searchQuery, "POST_FILTER", "", 1)
		}

		// handle after: before: on: filters
		if len(params.AfterDate) > 1 || len(params.BeforeDate) > 1 || len(params.OnDate) > 1 {
			if len(params.OnDate) > 1 {
				onDateStart, onDateEnd := params.GetOnDateMillis()
				queryParams["OnDateStart"] = strconv.FormatInt(onDateStart, 10)
				queryParams["OnDateEnd"] = strconv.FormatInt(onDateEnd, 10)

				// between `on date` start of day and end of day
				searchQuery = strings.Replace(searchQuery, "CREATEDATE_CLAUSE", "AND CreateAt BETWEEN :OnDateStart AND :OnDateEnd ", 1)
			} else if len(params.AfterDate) > 1 && len(params.BeforeDate) > 1 {
				afterDate := params.GetAfterDateMillis()
				beforeDate := params.GetBeforeDateMillis()
				queryParams["OnDateStart"] = strconv.FormatInt(afterDate, 10)
				queryParams["OnDateEnd"] = strconv.FormatInt(beforeDate, 10)

				// between clause
				searchQuery = strings.Replace(searchQuery, "CREATEDATE_CLAUSE", "AND CreateAt BETWEEN :OnDateStart AND :OnDateEnd ", 1)
			} else if len(params.AfterDate) > 1 {
				afterDate := params.GetAfterDateMillis()
				queryParams["AfterDate"] = strconv.FormatInt(afterDate, 10)

				// greater than `after date`
				searchQuery = strings.Replace(searchQuery, "CREATEDATE_CLAUSE", "AND CreateAt >= :AfterDate ", 1)
			} else if len(params.BeforeDate) > 1 {
				beforeDate := params.GetBeforeDateMillis()
				queryParams["BeforeDate"] = strconv.FormatInt(beforeDate, 10)

				// less than `before date`
				searchQuery = strings.Replace(searchQuery, "CREATEDATE_CLAUSE", "AND CreateAt <= :BeforeDate ", 1)
			}
		} else {
			// no create date filters set
			searchQuery = strings.Replace(searchQuery, "CREATEDATE_CLAUSE", "", 1)
		}

		if terms == "" {
			// we've already confirmed that we have a channel or user to search for
			searchQuery = strings.Replace(searchQuery, "SEARCH_CLAUSE", "", 1)
		} else if s.DriverName() == model.DATABASE_DRIVER_POSTGRES {
			// Parse text for wildcards
			if wildcard, err := regexp.Compile(`\*($| )`); err == nil {
				terms = wildcard.ReplaceAllLiteralString(terms, ":* ")
			}

			if params.OrTerms {
				terms = strings.Join(strings.Fields(terms), " | ")
			} else {
				terms = strings.Join(strings.Fields(terms), " & ")
			}

			searchClause := fmt.Sprintf("AND %s @@  to_tsquery(:Terms)", searchType)
			searchQuery = strings.Replace(searchQuery, "SEARCH_CLAUSE", searchClause, 1)
		} else if s.DriverName() == model.DATABASE_DRIVER_MYSQL {
			searchClause := fmt.Sprintf("AND MATCH (%s) AGAINST (:Terms IN BOOLEAN MODE)", searchType)
			searchQuery = strings.Replace(searchQuery, "SEARCH_CLAUSE", searchClause, 1)

			if !params.OrTerms {
				splitTerms := strings.Fields(terms)
				for i, t := range strings.Fields(terms) {
					splitTerms[i] = "+" + t
				}

				terms = strings.Join(splitTerms, " ")
			}
		}

		queryParams["Terms"] = terms

		list := model.NewPostList()

		_, err := s.GetSearchReplica().Select(&posts, searchQuery, queryParams)
		if err != nil {
			mlog.Warn(fmt.Sprintf("Query error searching posts: %v", err.Error()))
			// Don't return the error to the caller as it is of no use to the user. Instead return an empty set of search results.
		} else {
			for _, p := range posts {
				if searchType == "Hashtags" {
					exactMatch := false
					for _, tag := range strings.Split(p.Hashtags, " ") {
						if termMap[strings.ToUpper(tag)] {
							exactMatch = true
						}
					}
					if !exactMatch {
						continue
					}
				}
				list.AddPost(p)
				list.AddOrder(p.Id)
			}
		}

		list.MakeNonNil()

		result.Data = list
	})
}

func (s *SqlPostStore) AnalyticsUserCountsWithPostsByDay(teamId string) store.StoreChannel {
	return store.Do(func(result *store.StoreResult) {
		query :=
			`SELECT DISTINCT
			        DATE(FROM_UNIXTIME(Posts.CreateAt / 1000)) AS Name,
			        COUNT(DISTINCT Posts.UserId) AS Value
			FROM Posts`

		if len(teamId) > 0 {
			query += " INNER JOIN Channels ON Posts.ChannelId = Channels.Id AND Channels.TeamId = :TeamId AND"
		} else {
			query += " WHERE"
		}

		query += ` Posts.CreateAt >= :StartTime AND Posts.CreateAt <= :EndTime
			GROUP BY DATE(FROM_UNIXTIME(Posts.CreateAt / 1000))
			ORDER BY Name DESC
			LIMIT 30`

		if s.DriverName() == model.DATABASE_DRIVER_POSTGRES {
			query =
				`SELECT
					TO_CHAR(DATE(TO_TIMESTAMP(Posts.CreateAt / 1000)), 'YYYY-MM-DD') AS Name, COUNT(DISTINCT Posts.UserId) AS Value
				FROM Posts`

			if len(teamId) > 0 {
				query += " INNER JOIN Channels ON Posts.ChannelId = Channels.Id AND Channels.TeamId = :TeamId AND"
			} else {
				query += " WHERE"
			}

			query += ` Posts.CreateAt >= :StartTime AND Posts.CreateAt <= :EndTime
				GROUP BY DATE(TO_TIMESTAMP(Posts.CreateAt / 1000))
				ORDER BY Name DESC
				LIMIT 30`
		}

		end := utils.MillisFromTime(utils.EndOfDay(utils.Yesterday()))
		start := utils.MillisFromTime(utils.StartOfDay(utils.Yesterday().AddDate(0, 0, -31)))

		var rows model.AnalyticsRows
		_, err := s.GetReplica().Select(
			&rows,
			query,
			map[string]interface{}{"TeamId": teamId, "StartTime": start, "EndTime": end})
		if err != nil {
			result.Err = model.NewAppError("SqlPostStore.AnalyticsUserCountsWithPostsByDay", "store.sql_post.analytics_user_counts_posts_by_day.app_error", nil, err.Error(), http.StatusInternalServerError)
		} else {
			result.Data = rows
		}
	})
}

func (s *SqlPostStore) AnalyticsPostCountsByDay(teamId string) store.StoreChannel {
	return store.Do(func(result *store.StoreResult) {
		query :=
			`SELECT
			        DATE(FROM_UNIXTIME(Posts.CreateAt / 1000)) AS Name,
			        COUNT(Posts.Id) AS Value
			    FROM Posts`

		if len(teamId) > 0 {
			query += " INNER JOIN Channels ON Posts.ChannelId = Channels.Id AND Channels.TeamId = :TeamId AND"
		} else {
			query += " WHERE"
		}

		query += ` Posts.CreateAt <= :EndTime
			            AND Posts.CreateAt >= :StartTime
			GROUP BY DATE(FROM_UNIXTIME(Posts.CreateAt / 1000))
			ORDER BY Name DESC
			LIMIT 30`

		if s.DriverName() == model.DATABASE_DRIVER_POSTGRES {
			query =
				`SELECT
					TO_CHAR(DATE(TO_TIMESTAMP(Posts.CreateAt / 1000)), 'YYYY-MM-DD') AS Name, Count(Posts.Id) AS Value
				FROM Posts`

			if len(teamId) > 0 {
				query += " INNER JOIN Channels ON Posts.ChannelId = Channels.Id  AND Channels.TeamId = :TeamId AND"
			} else {
				query += " WHERE"
			}

			query += ` Posts.CreateAt <= :EndTime
				            AND Posts.CreateAt >= :StartTime
				GROUP BY DATE(TO_TIMESTAMP(Posts.CreateAt / 1000))
				ORDER BY Name DESC
				LIMIT 30`
		}

		end := utils.MillisFromTime(utils.EndOfDay(utils.Yesterday()))
		start := utils.MillisFromTime(utils.StartOfDay(utils.Yesterday().AddDate(0, 0, -31)))

		var rows model.AnalyticsRows
		_, err := s.GetReplica().Select(
			&rows,
			query,
			map[string]interface{}{"TeamId": teamId, "StartTime": start, "EndTime": end})
		if err != nil {
			result.Err = model.NewAppError("SqlPostStore.AnalyticsPostCountsByDay", "store.sql_post.analytics_posts_count_by_day.app_error", nil, err.Error(), http.StatusInternalServerError)
		} else {
			result.Data = rows
		}
	})
}

func (s *SqlPostStore) AnalyticsPostCount(teamId string, mustHaveFile bool, mustHaveHashtag bool) store.StoreChannel {
	return store.Do(func(result *store.StoreResult) {
		query :=
			`SELECT
			    COUNT(Posts.Id) AS Value
			FROM
			    Posts,
			    Channels
			WHERE
			    Posts.ChannelId = Channels.Id`

		if len(teamId) > 0 {
			query += " AND Channels.TeamId = :TeamId"
		}

		if mustHaveFile {
			query += " AND (Posts.FileIds != '[]' OR Posts.Filenames != '[]')"
		}

		if mustHaveHashtag {
			query += " AND Posts.Hashtags != ''"
		}

		if v, err := s.GetReplica().SelectInt(query, map[string]interface{}{"TeamId": teamId}); err != nil {
			result.Err = model.NewAppError("SqlPostStore.AnalyticsPostCount", "store.sql_post.analytics_posts_count.app_error", nil, err.Error(), http.StatusInternalServerError)
		} else {
			result.Data = v
		}
	})
}

func (s *SqlPostStore) GetPostsCreatedAt(channelId string, time int64) store.StoreChannel {
	return store.Do(func(result *store.StoreResult) {
		query := `SELECT * FROM Posts WHERE CreateAt = :CreateAt AND ChannelId = :ChannelId`

		var posts []*model.Post
		_, err := s.GetReplica().Select(&posts, query, map[string]interface{}{"CreateAt": time, "ChannelId": channelId})

		if err != nil {
			result.Err = model.NewAppError("SqlPostStore.GetPostsCreatedAt", "store.sql_post.get_posts_created_att.app_error", nil, "channelId="+channelId+err.Error(), http.StatusInternalServerError)
		} else {
			result.Data = posts
		}
	})
}

func (s *SqlPostStore) GetPostsByIds(postIds []string) store.StoreChannel {
	return store.Do(func(result *store.StoreResult) {
		keys, params := MapStringsToQueryParams(postIds, "Post")

<<<<<<< HEAD
		query := `SELECT * FROM Posts WHERE Id IN ` + keys + ` AND DeleteAt = 0 ORDER BY CreateAt DESC`
=======
		query := `SELECT * FROM Posts WHERE Id in (` + keys.String() + `) ORDER BY CreateAt DESC`
>>>>>>> 0204c45b

		var posts []*model.Post
		_, err := s.GetReplica().Select(&posts, query, params)

		if err != nil {
			mlog.Error(fmt.Sprint(err))
			result.Err = model.NewAppError("SqlPostStore.GetPostsByIds", "store.sql_post.get_posts_by_ids.app_error", nil, "", http.StatusInternalServerError)
		} else {
			result.Data = posts
		}
	})
}

func (s *SqlPostStore) GetPostsBatchForIndexing(startTime int64, endTime int64, limit int) store.StoreChannel {
	return store.Do(func(result *store.StoreResult) {
		var posts []*model.PostForIndexing
		_, err1 := s.GetSearchReplica().Select(&posts,
			`SELECT
				PostsQuery.*, Channels.TeamId, ParentPosts.CreateAt ParentCreateAt
			FROM (
				SELECT
					*
				FROM
					Posts
				WHERE
					Posts.CreateAt >= :StartTime
				AND
					Posts.CreateAt < :EndTime
				ORDER BY
					CreateAt ASC
				LIMIT
					1000
				)
			AS
				PostsQuery
			LEFT JOIN
				Channels
			ON
				PostsQuery.ChannelId = Channels.Id
			LEFT JOIN
				Posts ParentPosts
			ON
				PostsQuery.RootId = ParentPosts.Id`,
			map[string]interface{}{"StartTime": startTime, "EndTime": endTime, "NumPosts": limit})

		if err1 != nil {
			result.Err = model.NewAppError("SqlPostStore.GetPostContext", "store.sql_post.get_posts_batch_for_indexing.get.app_error", nil, err1.Error(), http.StatusInternalServerError)
		} else {
			result.Data = posts
		}
	})
}

func (s *SqlPostStore) PermanentDeleteBatch(endTime int64, limit int64) store.StoreChannel {
	return store.Do(func(result *store.StoreResult) {
		var query string
		if s.DriverName() == "postgres" {
			query = "DELETE from Posts WHERE Id = any (array (SELECT Id FROM Posts WHERE CreateAt < :EndTime LIMIT :Limit))"
		} else {
			query = "DELETE from Posts WHERE CreateAt < :EndTime LIMIT :Limit"
		}

		sqlResult, err := s.GetMaster().Exec(query, map[string]interface{}{"EndTime": endTime, "Limit": limit})
		if err != nil {
			result.Err = model.NewAppError("SqlPostStore.PermanentDeleteBatch", "store.sql_post.permanent_delete_batch.app_error", nil, ""+err.Error(), http.StatusInternalServerError)
		} else {
			rowsAffected, err1 := sqlResult.RowsAffected()
			if err1 != nil {
				result.Err = model.NewAppError("SqlPostStore.PermanentDeleteBatch", "store.sql_post.permanent_delete_batch.app_error", nil, ""+err.Error(), http.StatusInternalServerError)
				result.Data = int64(0)
			} else {
				result.Data = rowsAffected
			}
		}
	})
}

func (s *SqlPostStore) GetOldest() store.StoreChannel {
	return store.Do(func(result *store.StoreResult) {
		var post model.Post
		err := s.GetReplica().SelectOne(&post, "SELECT * FROM Posts ORDER BY CreateAt LIMIT 1")
		if err != nil {
			result.Err = model.NewAppError("SqlPostStore.GetOldest", "store.sql_post.get.app_error", nil, err.Error(), http.StatusNotFound)
		}

		result.Data = &post
	})
}

func (s *SqlPostStore) determineMaxPostSize() int {
	var maxPostSize int = model.POST_MESSAGE_MAX_RUNES_V1
	var maxPostSizeBytes int32

	if s.DriverName() == model.DATABASE_DRIVER_POSTGRES {
		// The Post.Message column in Postgres has historically been VARCHAR(4000), but
		// may be manually enlarged to support longer posts.
		if err := s.GetReplica().SelectOne(&maxPostSizeBytes, `
			SELECT
				COALESCE(character_maximum_length, 0)
			FROM
				information_schema.columns
			WHERE
				table_name = 'posts'
			AND	column_name = 'message'
		`); err != nil {
			mlog.Error(utils.T("store.sql_post.query_max_post_size.error") + err.Error())
		}
	} else if s.DriverName() == model.DATABASE_DRIVER_MYSQL {
		// The Post.Message column in MySQL has historically been TEXT, with a maximum
		// limit of 65535.
		if err := s.GetReplica().SelectOne(&maxPostSizeBytes, `
			SELECT 
				COALESCE(CHARACTER_MAXIMUM_LENGTH, 0)
			FROM 
				INFORMATION_SCHEMA.COLUMNS
			WHERE 
				table_schema = DATABASE()
			AND	table_name = 'Posts'
			AND	column_name = 'Message'
			LIMIT 0, 1
		`); err != nil {
			mlog.Error(utils.T("store.sql_post.query_max_post_size.error") + err.Error())
		}
	} else {
		mlog.Warn("No implementation found to determine the maximum supported post size")
	}

	// Assume a worst-case representation of four bytes per rune.
	maxPostSize = int(maxPostSizeBytes) / 4

	// To maintain backwards compatibility, don't yield a maximum post
	// size smaller than the previous limit, even though it wasn't
	// actually possible to store 4000 runes in all cases.
	if maxPostSize < model.POST_MESSAGE_MAX_RUNES_V1 {
		maxPostSize = model.POST_MESSAGE_MAX_RUNES_V1
	}

	mlog.Info(fmt.Sprintf("Post.Message supports at most %d characters (%d bytes)", maxPostSize, maxPostSizeBytes))

	return maxPostSize
}

// GetMaxPostSize returns the maximum number of runes that may be stored in a post.
func (s *SqlPostStore) GetMaxPostSize() store.StoreChannel {
	return store.Do(func(result *store.StoreResult) {
		s.maxPostSizeOnce.Do(func() {
			s.maxPostSizeCached = s.determineMaxPostSize()
		})
		result.Data = s.maxPostSizeCached
	})
}

func (s *SqlPostStore) GetParentsForExportAfter(limit int, afterId string) store.StoreChannel {
	return store.Do(func(result *store.StoreResult) {
		var posts []*model.PostForExport
		_, err1 := s.GetSearchReplica().Select(&posts, `
                SELECT
                    p1.*,
                    Users.Username as Username,
                    Teams.Name as TeamName,
                    Channels.Name as ChannelName
                FROM
                    Posts p1
                INNER JOIN
                    Channels ON p1.ChannelId = Channels.Id
                INNER JOIN
                    Teams ON Channels.TeamId = Teams.Id
                INNER JOIN
                    Users ON p1.UserId = Users.Id
                WHERE
                    p1.Id > :AfterId
                    AND p1.ParentId = ''
                    AND p1.DeleteAt = 0
					AND Channels.DeleteAt = 0
					AND Teams.DeleteAt = 0
					AND Users.DeleteAt = 0
                ORDER BY
                    p1.Id
                LIMIT
                    :Limit`,
			map[string]interface{}{"Limit": limit, "AfterId": afterId})

		if err1 != nil {
			result.Err = model.NewAppError("SqlPostStore.GetAllAfterForExport", "store.sql_post.get_posts.app_error", nil, err1.Error(), http.StatusInternalServerError)
		} else {
			result.Data = posts
		}
	})
}

func (s *SqlPostStore) GetRepliesForExport(parentId string) store.StoreChannel {
	return store.Do(func(result *store.StoreResult) {
		var posts []*model.ReplyForExport
		_, err1 := s.GetSearchReplica().Select(&posts, `
                SELECT
                    Posts.*,
                    Users.Username as Username
                FROM
                    Posts
                INNER JOIN
                    Users ON Posts.UserId = Users.Id
                WHERE
                    Posts.ParentId = :ParentId
                    AND Posts.DeleteAt = 0
					AND Users.DeleteAt = 0
                ORDER BY
                    Posts.Id`,
			map[string]interface{}{"ParentId": parentId})

		if err1 != nil {
			result.Err = model.NewAppError("SqlPostStore.GetAllAfterForExport", "store.sql_post.get_posts.app_error", nil, err1.Error(), http.StatusInternalServerError)
		} else {
			result.Data = posts
		}
	})
}<|MERGE_RESOLUTION|>--- conflicted
+++ resolved
@@ -1145,11 +1145,7 @@
 	return store.Do(func(result *store.StoreResult) {
 		keys, params := MapStringsToQueryParams(postIds, "Post")
 
-<<<<<<< HEAD
-		query := `SELECT * FROM Posts WHERE Id IN ` + keys + ` AND DeleteAt = 0 ORDER BY CreateAt DESC`
-=======
-		query := `SELECT * FROM Posts WHERE Id in (` + keys.String() + `) ORDER BY CreateAt DESC`
->>>>>>> 0204c45b
+		query := `SELECT * FROM Posts WHERE Id IN (` + keys.String() + `) AND DeleteAt = 0 ORDER BY CreateAt DESC`
 
 		var posts []*model.Post
 		_, err := s.GetReplica().Select(&posts, query, params)
