--- conflicted
+++ resolved
@@ -1182,32 +1182,10 @@
 	return int(count)
 }
 
-<<<<<<< HEAD
-=======
 func (s *Server) ClusterHealthScore() int {
 	return s.Cluster.HealthScore()
 }
 
-func (s *Server) ensureDiagnosticId() {
-	if s.diagnosticId != "" {
-		return
-	}
-	props, err := s.Store.System().Get()
-	if err != nil {
-		return
-	}
-
-	id := props[model.SYSTEM_DIAGNOSTIC_ID]
-	if len(id) == 0 {
-		id = model.NewId()
-		systemID := &model.System{Name: model.SYSTEM_DIAGNOSTIC_ID, Value: id}
-		s.Store.System().Save(systemID)
-	}
-
-	s.diagnosticId = id
-}
-
->>>>>>> e2e352e2
 func (s *Server) configOrLicenseListener() {
 	s.regenerateClientConfig()
 }
@@ -1233,7 +1211,9 @@
 	if jobsBleveIndexerInterface != nil {
 		s.Jobs.BleveIndexer = jobsBleveIndexerInterface(s)
 	}
-<<<<<<< HEAD
+	if jobsMigrationsInterface != nil {
+		s.Jobs.Migrations = jobsMigrationsInterface(s)
+	}
 }
 
 func (s *Server) TelemetryId() string {
@@ -1241,9 +1221,4 @@
 		return ""
 	}
 	return s.telemetryService.TelemetryID
-=======
-	if jobsMigrationsInterface != nil {
-		s.Jobs.Migrations = jobsMigrationsInterface(s)
-	}
->>>>>>> e2e352e2
 }