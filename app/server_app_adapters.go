--- conflicted
+++ resolved
@@ -63,23 +63,17 @@
 	if s.FakeApp().Srv.newStore == nil {
 		s.FakeApp().Srv.newStore = func() store.Store {
 			return store.NewTimerLayer(
-<<<<<<< HEAD
 				searchlayer.NewSearchLayer(
 					localcachelayer.NewLocalCacheLayer(
 						sqlstore.NewSqlSupplier(s.FakeApp().Config().SqlSettings, s.Metrics),
 						s.Metrics,
 						s.Cluster,
+						s.CacheProvider,
 					),
 					s.SearchEngine,
 				),
 				s.Metrics,
 			)
-=======
-				localcachelayer.NewLocalCacheLayer(
-					sqlstore.NewSqlSupplier(s.FakeApp().Config().SqlSettings, s.Metrics),
-					s.Metrics, s.Cluster, s.CacheProvider),
-				s.Metrics)
->>>>>>> 62b57143
 		}
 	}
 
